--- conflicted
+++ resolved
@@ -1,4 +1,3 @@
-<<<<<<< HEAD
 # Licensed to the Apache Software Foundation (ASF) under one or more
 # contributor license agreements.  See the NOTICE file distributed with
 # this work for additional information regarding copyright ownership.
@@ -39,7 +38,8 @@
 
     def setUp(self):
         self.driver_klass.connectionCls.authCls = MockAuthConn()
-        self.driver_klass.connectionCls.conn_class = BackblazeB2MockHttp
+        self.driver_klass.connectionCls.conn_class = 
+            BackblazeB2MockHttp
         self.driver_klass.connectionCls.rawResponseCls = \
             BackblazeB2MockRawResponse
         BackblazeB2MockHttp.type = None
@@ -235,244 +235,4 @@
         return (httplib.OK, body, {}, httplib.responses[httplib.OK])
 
 if __name__ == '__main__':
-    sys.exit(unittest.main())
-=======
-# Licensed to the Apache Software Foundation (ASF) under one or more
-# contributor license agreements.  See the NOTICE file distributed with
-# this work for additional information regarding copyright ownership.
-# The ASF licenses this file to You under the Apache License, Version 2.0
-# (the "License"); you may not use this file except in compliance with
-# the License.  You may obtain a copy of the License at
-#
-#     http://www.apache.org/licenses/LICENSE-2.0
-#
-# Unless required by applicable law or agreed to in writing, software
-# distributed under the License is distributed on an "AS IS" BASIS,
-# WITHOUT WARRANTIES OR CONDITIONS OF ANY KIND, either express or implied.
-# See the License for the specific language governing permissions and
-# limitations under the License.
-
-import os
-import sys
-import tempfile
-
-import mock
-
-from libcloud.storage.drivers.backblaze_b2 import BackblazeB2StorageDriver
-from libcloud.utils.py3 import httplib
-from libcloud.test import unittest
-from libcloud.test import StorageMockHttp
-from libcloud.test import MockRawResponse
-from libcloud.test import MockHttpTestCase
-from libcloud.test.file_fixtures import StorageFileFixtures
-
-
-class MockAuthConn(mock.Mock):
-    account_id = 'abcdefgh'
-
-
-class BackblazeB2StorageDriverTestCase(unittest.TestCase):
-    driver_klass = BackblazeB2StorageDriver
-    driver_args = ('a', 'b')
-
-    def setUp(self):
-        self.driver_klass.connectionCls.authCls = MockAuthConn()
-        self.driver_klass.connectionCls.conn_classes = (
-            None, BackblazeB2MockHttp)
-        self.driver_klass.connectionCls.rawResponseCls = \
-            BackblazeB2MockRawResponse
-        BackblazeB2MockHttp.type = None
-        BackblazeB2MockRawResponse.type = None
-        self.driver = self.driver_klass(*self.driver_args)
-
-    def test_list_containers(self):
-        containers = self.driver.list_containers()
-        self.assertEqual(len(containers), 3)
-        self.assertEqual(containers[0].name, 'test00001')
-        self.assertEqual(containers[0].extra['id'], '481c37de2e1ab3bf5e150710')
-        self.assertEqual(containers[0].extra['bucketType'], 'allPrivate')
-
-    def test_list_container_objects(self):
-        container = self.driver.list_containers()[0]
-        objects = self.driver.list_container_objects(container=container)
-        self.assertEqual(len(objects), 4)
-        self.assertEqual(objects[0].name, '2.txt')
-        self.assertEqual(objects[0].size, 2)
-        self.assertEqual(objects[0].extra['fileId'], 'abcd')
-        self.assertEqual(objects[0].extra['uploadTimestamp'], 1450545966000)
-
-    def test_get_container(self):
-        container = self.driver.get_container('test00001')
-        self.assertEqual(container.name, 'test00001')
-        self.assertEqual(container.extra['id'], '481c37de2e1ab3bf5e150710')
-        self.assertEqual(container.extra['bucketType'], 'allPrivate')
-
-    def test_get_object(self):
-        obj = self.driver.get_object('test00001', '2.txt')
-        self.assertEqual(obj.name, '2.txt')
-        self.assertEqual(obj.size, 2)
-        self.assertEqual(obj.extra['fileId'], 'abcd')
-        self.assertEqual(obj.extra['uploadTimestamp'], 1450545966000)
-
-    def test_create_container(self):
-        container = self.driver.create_container(container_name='test0005')
-        self.assertEqual(container.name, 'test0005')
-        self.assertEqual(container.extra['id'], '681c87aebeaa530f5e250710')
-        self.assertEqual(container.extra['bucketType'], 'allPrivate')
-
-    def test_delete_container(self):
-        container = self.driver.list_containers()[0]
-        result = self.driver.delete_container(container=container)
-        self.assertTrue(result)
-
-    def test_download_object(self):
-        container = self.driver.list_containers()[0]
-        obj = self.driver.list_container_objects(container=container)[0]
-        _, destination_path = tempfile.mkstemp()
-        result = self.driver.download_object(obj=obj, destination_path=destination_path,
-                                             overwrite_existing=True)
-        self.assertTrue(result)
-
-    def test_download_object_as_stream(self):
-        container = self.driver.list_containers()[0]
-        obj = self.driver.list_container_objects(container=container)[0]
-        result = self.driver.download_object_as_stream(obj=obj)
-        result = ''.join([x.decode('utf-8') for x in list(result)])
-        self.assertEqual(result, 'ab')
-
-    def test_upload_object(self):
-        file_path = os.path.abspath(__file__)
-        container = self.driver.list_containers()[0]
-        obj = self.driver.upload_object(file_path=file_path, container=container,
-                                        object_name='test0007.txt')
-        self.assertEqual(obj.name, 'test0007.txt')
-        self.assertEqual(obj.size, 24)
-        self.assertEqual(obj.extra['fileId'], 'abcde')
-
-    def test_upload_object_via_stream(self):
-        container = self.driver.list_containers()[0]
-        file_path = os.path.abspath(__file__)
-        file = open(file_path, 'rb')
-        iterator = iter(file)
-        obj = self.driver.upload_object_via_stream(iterator=iterator,
-                                                   container=container,
-                                                   object_name='test0007.txt')
-        self.assertEqual(obj.name, 'test0007.txt')
-        self.assertEqual(obj.size, 24)
-        self.assertEqual(obj.extra['fileId'], 'abcde')
-
-    def test_delete_object(self):
-        container = self.driver.list_containers()[0]
-        obj = self.driver.list_container_objects(container=container)[0]
-        result = self.driver.delete_object(obj=obj)
-        self.assertTrue(result)
-
-    def test_ex_hide_object(self):
-        container = self.driver.list_containers()[0]
-        container_id = container.extra['id']
-        obj = self.driver.ex_hide_object(container_id=container_id,
-                                         object_name='2.txt')
-        self.assertEqual(obj.name, '2.txt')
-
-    def test_ex_list_object_versions(self):
-        container = self.driver.list_containers()[0]
-        container_id = container.extra['id']
-        objects = self.driver.ex_list_object_versions(container_id=container_id)
-        self.assertEqual(len(objects), 9)
-
-    def test_ex_get_upload_data(self):
-        container = self.driver.list_containers()[0]
-        container_id = container.extra['id']
-        data = self.driver.ex_get_upload_data(container_id=container_id)
-        self.assertEqual(data['authorizationToken'], 'nope')
-        self.assertEqual(data['bucketId'], '481c37de2e1ab3bf5e150710')
-        self.assertEqual(data['uploadUrl'], 'https://podxxx.backblaze.com/b2api/v1/b2_upload_file/abcd/defg')
-
-    def test_ex_get_upload_url(self):
-        container = self.driver.list_containers()[0]
-        container_id = container.extra['id']
-        url = self.driver.ex_get_upload_url(container_id=container_id)
-        self.assertEqual(url, 'https://podxxx.backblaze.com/b2api/v1/b2_upload_file/abcd/defg')
-
-
-class BackblazeB2MockHttp(StorageMockHttp, MockHttpTestCase):
-    fixtures = StorageFileFixtures('backblaze_b2')
-
-    def _b2api_v1_b2_list_buckets(self, method, url, body, headers):
-        if method == 'GET':
-            body = self.fixtures.load('b2_list_buckets.json')
-        else:
-            raise AssertionError('Unsupported method')
-        return (httplib.OK, body, {}, httplib.responses[httplib.OK])
-
-    def _b2api_v1_b2_list_file_names(self, method, url, body, headers):
-        if method == 'GET':
-            body = self.fixtures.load('b2_list_file_names.json')
-        else:
-            raise AssertionError('Unsupported method')
-        return (httplib.OK, body, {}, httplib.responses[httplib.OK])
-
-    def _b2api_v1_b2_create_bucket(self, method, url, body, headers):
-        if method == 'POST':
-            body = self.fixtures.load('b2_create_bucket.json')
-        else:
-            raise AssertionError('Unsupported method')
-        return (httplib.OK, body, {}, httplib.responses[httplib.OK])
-
-    def _b2api_v1_b2_delete_bucket(self, method, url, body, headers):
-        if method == 'POST':
-            body = self.fixtures.load('b2_delete_bucket.json')
-        else:
-            raise AssertionError('Unsupported method')
-        return (httplib.OK, body, {}, httplib.responses[httplib.OK])
-
-    def _b2api_v1_b2_delete_file_version(self, method, url, body, headers):
-        if method == 'POST':
-            body = self.fixtures.load('b2_delete_file_version.json')
-        else:
-            raise AssertionError('Unsupported method')
-        return (httplib.OK, body, {}, httplib.responses[httplib.OK])
-
-    def _b2api_v1_b2_get_upload_url(self, method, url, body, headers):
-        # test_upload_object
-        if method == 'GET':
-            body = self.fixtures.load('b2_get_upload_url.json')
-        else:
-            raise AssertionError('Unsupported method')
-        return (httplib.OK, body, {}, httplib.responses[httplib.OK])
-
-    def _b2api_v1_b2_upload_file_abcd_defg(self, method, url, body, headers):
-        # test_upload_object
-        if method == 'POST':
-            body = self.fixtures.load('b2_upload_file.json')
-        else:
-            raise AssertionError('Unsupported method')
-        return (httplib.OK, body, {}, httplib.responses[httplib.OK])
-
-    def _b2api_v1_b2_list_file_versions(self, method, url, body, headers):
-        if method == 'GET':
-            body = self.fixtures.load('b2_list_file_versions.json')
-        else:
-            raise AssertionError('Unsupported method')
-        return (httplib.OK, body, {}, httplib.responses[httplib.OK])
-
-    def _b2api_v1_b2_hide_file(self, method, url, body, headers):
-        if method == 'POST':
-            body = self.fixtures.load('b2_hide_file.json')
-        else:
-            raise AssertionError('Unsupported method')
-        return (httplib.OK, body, {}, httplib.responses[httplib.OK])
-
-
-class BackblazeB2MockRawResponse(MockRawResponse):
-    def _file_test00001_2_txt(self, method, url, body, headers):
-        # test_download_object
-        if method == 'GET':
-            body = 'ab'
-        else:
-            raise AssertionError('Unsupported method')
-        return (httplib.OK, body, {}, httplib.responses[httplib.OK])
-
-if __name__ == '__main__':
-    sys.exit(unittest.main())
->>>>>>> 9e5976c9
+    sys.exit(unittest.main())