--- conflicted
+++ resolved
@@ -850,11 +850,7 @@
                      'application/vnd.vmware.vcloud.orgList+xml')).get('href')
             )
 
-<<<<<<< HEAD
-            if self.proxy_url:
-=======
             if self.proxy_url is not None:
->>>>>>> 1874dbd2
                 self.connection.set_http_proxy(self.proxy_url)
             self.connection.request(method='GET', url=org_list_url,
                                     headers=self.add_default_headers({}))
